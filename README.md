# Madrona MJX

<h1>
  <a href="#"><img alt="Madrona-MJX" src="data/banner.png" width="100%"></a>
</h1>

## Overview
Madrona MJX is a bridge between the [MJX](https://mujoco.readthedocs.io/en/stable/mjx.html) physics engine and [Madrona](https://madrona-engine.github.io)'s Batch Renderer used as a library that provides high-throughput batch rendering within MJX for training vision-based policies. Madrona MJX allows for the MJX data structures to be passed to Madrona for rendering. This interactions happens directly on the GPU, resulting in physics and rendering to occur efficiently on device. This results in rendering FPS in the hundreds of thousands.

Visit the [walkthrough](https://github.com/shacklettbp/madrona_mjx/blob/main/docs/WALKTHROUGH.md) for a detailed introspection of this project. For those interested in integrating the Madrona renderer with other simulators, please refer to this document
detailing the [integration](https://github.com/shacklettbp/madrona_mjx/blob/main/docs/INTEGRATION.md) process.


## Features
- High throughput Batch Renderer
- Raytracer (recommended) and Rasterizer backend options
- Integration with MJX, Playground, and Brax vision training pipelines
- Domain Randomization capabilities for vision properties
- Configurable lighting with shadows, including both directional and spotlights which can move. (Raytracer Only)
- Variable number of cameras per world


## Installation

Currently Madrona-MJX requires building the renderer from source, then locally installing a Python wrapper for the renderer.

1. Install the following libraries: `sudo apt install libx11-dev libxrandr-dev libxinerama-dev libxcursor-dev libxi-dev mesa-common-dev`

2. Install [Cuda 12.5.1]([url](https://developer.nvidia.com/cuda-12-5-1-download-archive)) or earlier. [Cudnn](https://developer.nvidia.com/cudnn) will be required for the upcoming local Jax install.

3. Install Jax using `pip install -U jax["cuda12"]`. Sometime Jax will pull a different version then your local CUDA binaries, to avoid this you can try `pip install "jax[cuda12_local]"`

4. Install MuJoCo and MuJoCo MJX `pip install -U mujoco mujoco-mjx`
    - `madrona_mjx` requires version >= 3.2.7

5. Install `madrona_mjx`


```sh
git clone https://github.com/shacklettbp/madrona_mjx.git

cd madrona_mjx
git submodule update --init --recursive
mkdir build
cd build
cmake ..
make -j

cd ..
pip install -e .
```

<<<<<<< HEAD
## [Conda/mamba](https://mamba.readthedocs.io/en/latest/installation/mamba-installation.html) installation

```bash
mamba create -n madmjx python=3.11
mamba activate madmjx
mamba install cuda==12.5.1 cudnn cuda-nvcc cmake
mamba install xorg-xorgproto # yes, for some reason, this has to be installed separately
pip install "jax[cuda12_local]" mujoco-mjx mujoco brax
mkdir build && cd build
cmake .. -DLOAD_VULKAN=OFF
make -j

cd ..
pip install -e .
```

> Note: In case running scripts/viewer.py fails due missing cuda libraries, update environment by setting `export XLA_FLAGS=--xla_gpu_cuda_data_dir=$CONDA_PREFIX`

> Note: In case you have issues with rendering the viewer, update environment by setting `export PYGLFW_LIBRARY_VARIANT=x11`
=======
> if using uv, you can use `uv pip install -e .`
>>>>>>> 6d0c5102

> If you are on a machine which doesn't have Vulkan installed (i.e., when you run a script, you run into an assertion failure at `madrona::render::vk::Backend::Init::init`), make sure to replace `cmake ..` with `cmake -DLOAD_VULKAN=OFF ..` so that the application doesn't try to load Vulkan.

- In the case that running `cmake` does not work, check your cmake version with `cmake --version` and try updating to at least [cmake 3.31.0](https://github.com/Kitware/CMake/releases/download/v3.31.0-rc2/cmake-3.31.0-rc2-linux-x86_64.sh).

```
sudo apt remove --purge cmake
pip install cmake
cmake --version # Should be 3.31+
```

## Getting Started

The best way to get started with `madrona_mjx` is through its integration with [MuJoCo Playground](https://github.com/google-deepmind/mujoco_playground).

For tutorials on using MuJoCo Playground with Madrona-MJX, see:

1. Training CartPole from Vision  [![Open In Colab](https://colab.research.google.com/assets/colab-badge.svg)](https://colab.research.google.com/github/google-deepmind/mujoco_playground/blob/main/learning/notebooks/training_vision_1.ipynb)


## Usage

Madrona-MJX can be used in two ways, by launching a viewer that is hooked to a visualization loop, or headless which can be used in a training loop. 

> Currently visualization during training is not supported

#### Launching the viewer

A viewer script is provided that can be used to view mjcf files using the Madrona viewer. Let's launch the viewer with a cartpole mjcf.

```sh
python scripts/viewer.py --mjcf data/cartpole.xml
```

The viewer includes a world view and a batch render view. *The viewer is not representative of what the true
batch renderers are outputting, as it uses a different renderer*. To visualize what the batch 
renderers are visualizing, we have included a small debug window that shows the output 
of the rgb and depth for the current world. The worlds can by cycled in the options UI.

We can also load robotics examples examples from the Mujoco Menagerie. Let's 
try loading a Franka Emika Panda robot scene.

```sh
./scripts/create_franka_example

python scripts/viewer.py --mjcf mujoco_menagerie/franka_emika_panda/mjx_single_cube_camera.xml --num-worlds 16 --window-width 2730 --window-height 1536 --batch-render-view-width 64 --batch-render-view-height 64
```

### Training

For vision training examples and sample usage, please visit MuJoCo Playground, where `madrona_mjx` is integrated into environments with complete vision-based training examples.


## Important Tips

1. Madrona compiles a set of CUDA kernels during initialization. Compilation is expensive, and so Madrona caches and re-uses these kernels after the first compilation if you pass an environment variable. This allows you to skip the compilation step!

    To use caching, set the following environment variables prior to your command.

    - `MADRONA_MWGPU_KERNEL_CACHE`: set this to the path to the Madrona megakernel cache.
    - `MADRONA_BVH_KERNEL_CACHE`: set this to the path to the BVH kernel cache.

    Run the following command twice to see how this works:
`MADRONA_MWGPU_KERNEL_CACHE=build/kernel_cache MADRONA_BVH_KERNEL_CACHE=build/bvh_cache python scripts/viewer.py --mjcf mujoco_menagerie/franka_emika_panda/mjx_single_cube_camera.xml`


2. A camera must be included in the mjcf. Expect a crash if you do not have one.

3. The MJX Model passed to initialize the Madrona Renderer must be batched such that the arrays are of shape [num_worlds, ...]. This is because Madrona will attempt to copy the data buffers and expects data for all worlds to be present. This means that MJX model attributes that are not Domain Randomized must be tiled manually. See `wrapper.py` for an example identity randomization that tiles the data.

4. Only one renderer can be initialized at a time. This means two environments cannot be created that both use their own batch renderer instances. (e.g. train/eval)

5. The number of worlds must be known and initialized at the very beginning. All future rendering will render all worlds, there is no way to disable or not render certain worlds. (implication is that train/eval must have same batch size)

6. The `MADRONA_MWGPU_DEVICE_HEAP_SIZE` environment variable can be used to change how much memory Madrona pre-allocates. If you are using hardware that has limited GPU memory, you can adjust this value, but you will need to identify how much memory is required for your use case. Not allocating enough memory will throw an error.

## Feature Parity
> Not every attribute of the MJX data structures can be rendered by Madrona.

The following features are supported:
- Rigid body rendering, along with position and rotation changes
- Camera position and rotation changes
- Light position and rotation changes
- Geometry color, size, and texture domain randomization
- Light parameter domain randomization


The following features are *not* supported:
- Deformable bodies
- Particle systems
- Musles, Tendons, Composites (Except for any rigid body components)


## Citation
--------
If you use Madrona-MJX in your scientific works, you can cite the following relevant papers:

High-throughput rendering in Madrona
```bibtex
@article{rosenzweig24madronarenderer,
    title   = {High-Throughput Batch Rendering for Embodied AI},
    author  = {Luc Guy Rosenzweig and Brennan Shacklett and
               Warren Xia and 
               Kayvon Fatahalian},
    conference = {SIGGRAPH Asia 2024 Conference Papers},
    year    = {2024}
}
```

Mujoco Playground
```bibtex
@misc{mujoco_playground_2025,
  title = {MuJoCo Playground: An open-source framework for GPU-accelerated robot learning and sim-to-real transfer.},
  author = {Zakka, Kevin and Tabanpour, Baruch and Liao, Qiayuan and Haiderbhai, Mustafa and Holt, Samuel and Luo, Jing Yuan and Allshire, Arthur and Frey, Erik and Sreenath, Koushil and Kahrs, Lueder A. and Sferrazza, Carlo and Tassa, Yuval and Abbeel, Pieter},
  year = {2025},
  publisher = {GitHub},
  url = {https://github.com/google-deepmind/mujoco_playground}
}
```

<|MERGE_RESOLUTION|>--- conflicted
+++ resolved
@@ -49,8 +49,18 @@
 cd ..
 pip install -e .
 ```
+> if using uv, you can use `uv pip install -e .`
 
-<<<<<<< HEAD
+> If you are on a machine which doesn't have Vulkan installed (i.e., when you run a script, you run into an assertion failure at `madrona::render::vk::Backend::Init::init`), make sure to replace `cmake ..` with `cmake -DLOAD_VULKAN=OFF ..` so that the application doesn't try to load Vulkan.
+
+- In the case that running `cmake` does not work, check your cmake version with `cmake --version` and try updating to at least [cmake 3.31.0](https://github.com/Kitware/CMake/releases/download/v3.31.0-rc2/cmake-3.31.0-rc2-linux-x86_64.sh).
+
+```
+sudo apt remove --purge cmake
+pip install cmake
+cmake --version # Should be 3.31+
+```
+
 ## [Conda/mamba](https://mamba.readthedocs.io/en/latest/installation/mamba-installation.html) installation
 
 ```bash
@@ -70,19 +80,6 @@
 > Note: In case running scripts/viewer.py fails due missing cuda libraries, update environment by setting `export XLA_FLAGS=--xla_gpu_cuda_data_dir=$CONDA_PREFIX`
 
 > Note: In case you have issues with rendering the viewer, update environment by setting `export PYGLFW_LIBRARY_VARIANT=x11`
-=======
-> if using uv, you can use `uv pip install -e .`
->>>>>>> 6d0c5102
-
-> If you are on a machine which doesn't have Vulkan installed (i.e., when you run a script, you run into an assertion failure at `madrona::render::vk::Backend::Init::init`), make sure to replace `cmake ..` with `cmake -DLOAD_VULKAN=OFF ..` so that the application doesn't try to load Vulkan.
-
-- In the case that running `cmake` does not work, check your cmake version with `cmake --version` and try updating to at least [cmake 3.31.0](https://github.com/Kitware/CMake/releases/download/v3.31.0-rc2/cmake-3.31.0-rc2-linux-x86_64.sh).
-
-```
-sudo apt remove --purge cmake
-pip install cmake
-cmake --version # Should be 3.31+
-```
 
 ## Getting Started
 
